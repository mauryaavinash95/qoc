--- conflicted
+++ resolved
@@ -387,40 +387,6 @@
         iteration = 0
     save_intermediate_densities = pstate.save_intermediate_densities_
     step_costs = pstate.step_costs
-<<<<<<< HEAD
-    system_step_multiplier = pstate.system_step_multiplier
-    total_error = 0
-
-    for system_step in range(final_system_step + 1):
-        control_step, _ = divmod(system_step, system_step_multiplier)
-        is_final_control_step = control_step == final_control_step
-        is_final_system_step = system_step == final_system_step
-        time = system_step * dt
-
-        # Evolve the density matrices.
-        densities = _evolve_step_lindblad_discrete(densities, dt,
-                                                   time, is_final_control_step, control_step,
-                                                   controls, hamiltonian,
-                                                   interpolation_policy,
-                                                   lindblad_data,
-                                                   operation_policy)
-
-        # Compute the costs.
-        if is_final_system_step:
-            for i, cost in enumerate(costs):
-                error = cost.cost(controls, densities, system_step,
-                                  operation_policy=operation_policy)
-                total_error = total_error + error
-            #ENDFOR
-            reporter.final_densities = densities
-            reporter.total_error = total_error
-        else:
-            for i, step_cost in enumerate(step_costs):
-                error = step_cost.cost(controls, densities, system_step,
-                                       operation_policy=operation_policy)
-                total_error = total_error + error
-            #ENDFOR
-=======
     system_eval_count = pstate.system_eval_count
     error = 0
     rhs_lindbladian = _get_rhs_lindbladian(control_eval_times,
@@ -460,7 +426,6 @@
         if not is_final_system_eval_step:
             densities = integrate_rkdp5(rhs_lindbladian, np.array([time + dt]),
                                         time, densities)
->>>>>>> 71cb138a
     #ENDFOR
 
     # Compute non-step-costs.
